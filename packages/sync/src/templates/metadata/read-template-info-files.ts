--- conflicted
+++ resolved
@@ -33,15 +33,11 @@
   ignoreInstance?: ignore.Ignore,
 ): Promise<TemplateMetadataFileEntry[]> {
   const templateInfoFiles = await globby(
-<<<<<<< HEAD
     [
       path.posix.join('**', TEMPLATES_INFO_FILENAME),
       '!/apps/**',
       '!/packages/**',
     ],
-=======
-    [path.join('**', TEMPLATES_INFO_FILENAME)],
->>>>>>> d67b5bcd
     {
       absolute: true,
       onlyFiles: true,
