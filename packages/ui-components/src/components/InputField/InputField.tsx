import type { ForwardedRef } from 'react';
import type {
  Control,
  FieldError,
  FieldPath,
  FieldValues,
  RegisterOptions,
  UseFormRegisterReturn,
} from 'react-hook-form';

import React from 'react';
import { get, useFormState } from 'react-hook-form';

import type { FieldProps } from '@src/types/form';

import { genericForwardRef } from '@src/utils/generic-forward-ref.js';

import { FormItem } from '../FormItem/FormItem';
import { Input } from '../Input/Input';
<<<<<<< HEAD
import { FieldProps } from '@src/types/form';
import { cn } from '@src/utils';
import { genericForwardRef } from '@src/utils/generic-forward-ref.js';
=======
>>>>>>> 77d93995

export interface InputFieldProps
  extends Omit<
      React.InputHTMLAttributes<HTMLInputElement>,
      'onChange' | 'value'
    >,
    FieldProps {
  onChange?: (value: string) => void;
  value?: string;
  register?: UseFormRegisterReturn;
  wrapperClassName?: string;
}

const InputFieldRoot = React.forwardRef<HTMLDivElement, InputFieldProps>(
<<<<<<< HEAD
  (
    {
      label,
      description,
      error,
      onChange,
      register,
      wrapperClassName,
      ...props
    },
    ref,
  ) => {
    return (
      <FormItem
        ref={ref}
        error={error}
        className={cn('flex flex-col gap-1.5', wrapperClassName)}
      >
        {label && <FormItem.Label>{label}</FormItem.Label>}
        <FormItem.Control>
          <Input
            onChange={onChange && ((e) => onChange?.(e.target.value))}
            {...props}
            {...register}
          />
        </FormItem.Control>
        {description && (
          <FormItem.Description>{description}</FormItem.Description>
        )}
        {error && <FormItem.Error>{error}</FormItem.Error>}
      </FormItem>
    );
  },
=======
  ({ label, description, error, onChange, register, ...props }, ref) => (
    <FormItem ref={ref} error={error} className="flex flex-col gap-1.5">
      {label && <FormItem.Label>{label}</FormItem.Label>}
      <FormItem.Control>
        <Input
          onChange={
            onChange &&
            ((e) => {
              onChange(e.target.value);
            })
          }
          {...props}
          {...register}
        />
      </FormItem.Control>
      {description && (
        <FormItem.Description>{description}</FormItem.Description>
      )}
      {error && <FormItem.Error>{error}</FormItem.Error>}
    </FormItem>
  ),
>>>>>>> 77d93995
);
InputFieldRoot.displayName = 'InputField';

export interface InputFieldControllerProps<
  TFieldValues extends FieldValues = FieldValues,
  TFieldName extends FieldPath<TFieldValues> = FieldPath<TFieldValues>,
> extends InputFieldProps {
  control: Control<TFieldValues>;
  name: TFieldName;
  registerOptions?: RegisterOptions<TFieldValues, TFieldName>;
}
const InputFieldController = genericForwardRef(
  <
    TFieldValues extends FieldValues = FieldValues,
    TFieldName extends FieldPath<TFieldValues> = FieldPath<TFieldValues>,
  >(
    {
      control,
      name,
      registerOptions,
      ...rest
    }: InputFieldControllerProps<TFieldValues, TFieldName>,
    ref: ForwardedRef<HTMLDivElement>,
  ): React.JSX.Element => {
    const { errors } = useFormState({ control, name });
    const error = get(errors, name) as FieldError | undefined;

    return (
      <InputFieldRoot
        register={control.register(name, registerOptions)}
        error={error?.message}
        ref={ref}
        {...rest}
      />
    );
  },
  'InputFieldController',
);

export const InputField = Object.assign(InputFieldRoot, {
  Controller: InputFieldController,
});<|MERGE_RESOLUTION|>--- conflicted
+++ resolved
@@ -13,16 +13,11 @@
 
 import type { FieldProps } from '@src/types/form';
 
+import { cn } from '@src/utils';
 import { genericForwardRef } from '@src/utils/generic-forward-ref.js';
 
 import { FormItem } from '../FormItem/FormItem';
 import { Input } from '../Input/Input';
-<<<<<<< HEAD
-import { FieldProps } from '@src/types/form';
-import { cn } from '@src/utils';
-import { genericForwardRef } from '@src/utils/generic-forward-ref.js';
-=======
->>>>>>> 77d93995
 
 export interface InputFieldProps
   extends Omit<
@@ -37,7 +32,6 @@
 }
 
 const InputFieldRoot = React.forwardRef<HTMLDivElement, InputFieldProps>(
-<<<<<<< HEAD
   (
     {
       label,
@@ -49,31 +43,12 @@
       ...props
     },
     ref,
-  ) => {
-    return (
-      <FormItem
-        ref={ref}
-        error={error}
-        className={cn('flex flex-col gap-1.5', wrapperClassName)}
-      >
-        {label && <FormItem.Label>{label}</FormItem.Label>}
-        <FormItem.Control>
-          <Input
-            onChange={onChange && ((e) => onChange?.(e.target.value))}
-            {...props}
-            {...register}
-          />
-        </FormItem.Control>
-        {description && (
-          <FormItem.Description>{description}</FormItem.Description>
-        )}
-        {error && <FormItem.Error>{error}</FormItem.Error>}
-      </FormItem>
-    );
-  },
-=======
-  ({ label, description, error, onChange, register, ...props }, ref) => (
-    <FormItem ref={ref} error={error} className="flex flex-col gap-1.5">
+  ) => (
+    <FormItem
+      ref={ref}
+      error={error}
+      className={cn('flex flex-col gap-1.5', wrapperClassName)}
+    >
       {label && <FormItem.Label>{label}</FormItem.Label>}
       <FormItem.Control>
         <Input
@@ -93,7 +68,6 @@
       {error && <FormItem.Error>{error}</FormItem.Error>}
     </FormItem>
   ),
->>>>>>> 77d93995
 );
 InputFieldRoot.displayName = 'InputField';
 
