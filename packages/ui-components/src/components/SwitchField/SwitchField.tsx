--- conflicted
+++ resolved
@@ -25,13 +25,8 @@
     ref,
   ) => {
     return (
-<<<<<<< HEAD
-      <FormItem ref={ref} error={error} className={cn('space-y-2', className)}>
-        <div className="flex flex-row items-center space-x-2">
-=======
       <FormItem error={error} className={cn('space-y-2', className)}>
         <div className="flex flex-row items-center space-x-4">
->>>>>>> b894bc12
           <FormItem.Control>
             <Switch
               onCheckedChange={(checked) => onChange?.(checked)}
