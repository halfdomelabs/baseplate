{
  "name": "@halfdomelabs/ui-components",
  "description": "Shared UI component library",
  "author": "Half Dome Labs LLC",
  "license": "SEE LICENSE IN LICENSE",
  "publishConfig": {
    "access": "restricted"
  },
  "version": "0.3.2",
  "main": "./dist/index.js",
  "exports": {
    ".": "./dist/index.js",
    "./tailwind-base": "./tailwind.config.ts",
    "./global.css": "./src/global.css"
  },
  "files": [
    "LICENSE",
    "dist/**/*",
    "CHANGELOG",
    "tailwind.config.ts",
    "./src/global.css"
  ],
  "browserslist": {
    "production": [
      ">0.2%",
      "not dead",
      "not op_mini all"
    ],
    "development": [
      "last 1 chrome version",
      "last 1 firefox version",
      "last 1 safari version"
    ]
  },
  "scripts": {
    "build": "pnpm build:lib",
    "build:lib": "tsc -p tsconfig.build.json && tsc-alias",
    "build:storybook": "storybook build",
    "watch": "tsc --preserveWatchOutput --watch -p tsconfig.build.json & tsc-alias --watch",
    "lint": "eslint --ext .ts,.tsx,.js,.jsx,.mdx ./",
    "test": "vitest",
    "test:coverage": "vitest run --coverage",
    "prettier:check": "prettier --check .",
    "prettier:format": "prettier -w .",
    "storybook": "storybook dev -p 6006"
  },
  "dependencies": {
    "@headlessui/react": "1.7.15",
    "@popperjs/core": "^2.11.8",
<<<<<<< HEAD
    "@radix-ui/react-select": "^1.2.2",
=======
    "@radix-ui/react-dropdown-menu": "^2.0.5",
    "@radix-ui/react-slot": "^1.0.2",
    "@radix-ui/react-dialog": "^1.0.4",
>>>>>>> ea1f8628
    "@radix-ui/react-tabs": "^1.0.4",
    "@types/react": "18.2.15",
    "@types/react-dom": "18.2.7",
    "clsx": "^1.2.1",
    "react": "18.2.0",
    "react-dom": "18.2.0",
    "react-hook-form": "7.45.0",
    "react-icons": "4.10.1",
    "react-popper": "^2.3.0",
    "zustand": "^4.3.8"
  },
  "devDependencies": {
    "@halfdomelabs/tools": "workspace:*",
    "@headlessui/tailwindcss": "^0.1.3",
    "@storybook/addon-essentials": "^7.0.18",
    "@storybook/addon-interactions": "^7.0.18",
    "@storybook/addon-links": "^7.0.18",
    "@storybook/addon-styling": "^1.0.8",
    "@storybook/blocks": "^7.0.18",
    "@storybook/manager-api": "^7.0.20",
    "@storybook/react": "^7.0.18",
    "@storybook/react-vite": "^7.0.18",
    "@storybook/testing-library": "^0.0.14-next.2",
    "@storybook/theming": "^7.0.18",
    "@tailwindcss/forms": "^0.5.3",
    "@typescript-eslint/eslint-plugin": "6.6.0",
    "@typescript-eslint/parser": "6.6.0",
    "autoprefixer": "10.4.14",
    "eslint": "8.49.0",
    "eslint-config-airbnb": "19.0.4",
    "eslint-config-prettier": "9.0.0",
    "eslint-import-resolver-typescript": "3.6.0",
    "eslint-plugin-import": "2.28.1",
    "eslint-plugin-jsx-a11y": "6.7.1",
    "eslint-plugin-react": "7.33.2",
    "eslint-plugin-react-hooks": "4.6.0",
    "postcss": "8.4.24",
    "prettier-plugin-tailwindcss": "0.5.4",
    "prop-types": "^15.8.1",
    "storybook": "^7.0.18",
    "tailwindcss": "3.3.2",
    "tsc-alias": "1.8.7",
    "typescript": "5.1.6",
    "vite": "4.4.4",
    "vite-plugin-svgr": "3.2.0",
    "vite-tsconfig-paths": "4.2.0",
    "vitest": "0.34.4"
  },
  "engines": {
    "node": "^18.0.0"
  },
  "volta": {
    "node": "18.17.1"
  },
  "type": "module",
  "nx": {
    "targets": {
      "build": {
        "dependsOn": [
          "^build"
        ],
        "inputs": [
          "production",
          "^production"
        ],
        "outputs": [
          "{projectRoot}/dist",
          "{projectRoot}/tailwind.config.js"
        ]
      },
      "build:storybook": {
        "dependsOn": [
          "^build"
        ],
        "inputs": [
          "default",
          "^production"
        ],
        "outputs": [
          "{projectRoot}/storybook-static"
        ]
      }
    }
  }
}<|MERGE_RESOLUTION|>--- conflicted
+++ resolved
@@ -47,13 +47,10 @@
   "dependencies": {
     "@headlessui/react": "1.7.15",
     "@popperjs/core": "^2.11.8",
-<<<<<<< HEAD
     "@radix-ui/react-select": "^1.2.2",
-=======
     "@radix-ui/react-dropdown-menu": "^2.0.5",
     "@radix-ui/react-slot": "^1.0.2",
     "@radix-ui/react-dialog": "^1.0.4",
->>>>>>> ea1f8628
     "@radix-ui/react-tabs": "^1.0.4",
     "@types/react": "18.2.15",
     "@types/react-dom": "18.2.7",
