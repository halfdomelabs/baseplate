--- conflicted
+++ resolved
@@ -47,12 +47,9 @@
   "dependencies": {
     "@headlessui/react": "1.7.15",
     "@popperjs/core": "^2.11.8",
-<<<<<<< HEAD
     "@radix-ui/react-dropdown-menu": "^2.0.5",
     "@radix-ui/react-slot": "^1.0.2",
-=======
     "@radix-ui/react-dialog": "^1.0.4",
->>>>>>> 0275a54a
     "@radix-ui/react-tabs": "^1.0.4",
     "@types/react": "18.2.15",
     "@types/react-dom": "18.2.7",
