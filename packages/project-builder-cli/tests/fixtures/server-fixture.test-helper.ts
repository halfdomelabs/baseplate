--- conflicted
+++ resolved
@@ -21,11 +21,6 @@
  */
 export function getInitializedTestProjectDefinition(): ProjectDefinition {
   return {
-<<<<<<< HEAD
-    name: 'test-project',
-    packageScope: 'test-project',
-    version: '0.0.1',
-=======
     settings: {
       general: {
         name: 'test-project',
@@ -33,7 +28,6 @@
         portOffset: 9000,
       },
     },
->>>>>>> 66ddfc3d
     cliVersion: '0.0.1',
     apps: [],
     features: [],
