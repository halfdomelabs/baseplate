/**
 * Creates an ESLint configuration based on the given options.
 * @param {object} options - The options for creating the ESLint configuration.
 * @param {boolean} options.react - Indicates whether the configuration should include React rules.
 * @param {boolean} options.storybook - Indicates whether the configuration should include Storybook rules.
 * @param {boolean} options.typescript - Indicates whether the configuration should include TypeScript rules.
 * @param {boolean} options.mdx - Indicates whether the configuration should include MDX rules.
 * @param {string[]} options.additionalTsConfigs - Additional TypeScript configuration files to include.
 * @returns {object} The generated ESLint configuration.
 */
module.exports = function createEslintConfig(options) {
  const typescript = options.typescript || false;
  const react = options.react || false;
  const storybook = options.storybook || false;
  const additionalTsConfigs = options.additionalTsConfigs || [];
  const mdx = options.mdx || false;

  const typescriptOverrides = typescript
    ? [
        {
          files: ['*.tsx', '*.ts'],
          extends: [
            'plugin:@typescript-eslint/recommended-type-checked',
            'plugin:@typescript-eslint/stylistic-type-checked',
          ],
          rules: {
            // useful for replacing _.omit e.g. const { a, ...rest } = obj
            '@typescript-eslint/no-unused-vars': [
              'error',
              { ignoreRestSiblings: true },
            ],
            // allows us to pass handleSubmit from React Hook Form to onSubmit
            '@typescript-eslint/no-misused-promises': [
              'error',
              { checksVoidReturn: { attributes: false } },
            ],
            // useful for being explicit about return types and improving Typescript performance
            '@typescript-eslint/explicit-function-return-type': [
              'error',
              { allowExpressions: true, allowTypedFunctionExpressions: true },
            ],
            '@typescript-eslint/prefer-nullish-coalescing': 'warn',
          },
          parserOptions: {
            project: ['./tsconfig.json', ...additionalTsConfigs],
          },
          settings: {
            'import/resolver': {
              typescript: {},
            },
          },
        },
      ]
    : [];

  const mdxOverrides = mdx
    ? [
        {
          files: ['*.mdx'],
          extends: 'plugin:mdx/recommended',
          rules: {
            'react/jsx-filename-extension': [
              'error',
              { extensions: ['.jsx', '.tsx', '.mdx'] },
            ],
          },
        },
      ]
    : [];

  return {
    root: true,
    plugins: ['import'],
    parserOptions: {
      ecmaVersion: 2021,
    },
    extends: [
      'eslint:recommended',
      ...(react
        ? [
            'plugin:react/recommended',
            'plugin:react-hooks/recommended',
            'plugin:react/jsx-runtime',
            'plugin:jsx-a11y/recommended',
          ]
        : []),
      ...(storybook ? ['plugin:storybook/recommended'] : []),
      'plugin:vitest/recommended',
    ],
    rules: {
<<<<<<< HEAD
      ...(react ? reactRules : {}),
      'import/prefer-default-export': 'off',
      'class-methods-use-this': 'off',
      'no-template-curly-in-string': 'off',
      'no-console': 'error',
      'no-param-reassign': [
        'error',
        // allows for use in immer (https://github.com/immerjs/immer/issues/189)
        { props: true, ignorePropertyModificationsForRegex: ['^draft'] },
      ],
      'import/order': [
        'error',
        {
          pathGroups: [
            { pattern: 'src/**', group: 'external', position: 'after' },
            { pattern: '@src/**', group: 'external', position: 'after' },
          ],
          alphabetize: { order: 'asc' },
        },
      ],
      'import/no-extraneous-dependencies': [
        'error',
        {
          devDependencies: [
            '**/*.test-helper.ts',
            '**/*.test.ts',
            '**/*.stories.ts',
            '**/*.mdx',
            'src/tests/**/*.ts',
            '**/__mocks__/*.ts',
            '**/setupTests.ts',
            'vite.config.ts',
            'tailwind.config.ts',
          ],
        },
      ],
=======
      // useful for replacing _.omit e.g. const { a, ...rest } = obj
      'no-unused-vars': ['error', { ignoreRestSiblings: true }],
>>>>>>> ea1f8628
    },
    overrides: [
      ...typescriptOverrides,
      ...mdxOverrides,
      // make sure prettier and rule overrides are always applied last
      {
        files: ['*'],
        extends: ['prettier'],
        rules: {
          // we should prefer logger over console
          'no-console': 'error',
          // ensure we alphabetize imports for easier reading
          'import/order': [
            'error',
            {
              pathGroups: [
                { pattern: 'src/**', group: 'external', position: 'after' },
                { pattern: '@src/**', group: 'external', position: 'after' },
              ],
              alphabetize: { order: 'asc' },
            },
          ],
          // ensure we don't have devDependencies imported in production code
          'import/no-extraneous-dependencies': [
            'error',
            {
              devDependencies: [
                '**/*.test-helper.ts',
                '**/*.test.ts',
                '**/*.stories.ts',
                '**/*.mdx',
                'src/tests/**/*.ts',
                '**/__mocks__/**/*.ts',
                '**/setupTests.ts',
                'vite.config.ts',
                '.eslintrc.js',
                '.eslintrc.cjs',
                'prettier.config.js',
                'prettier.config.cjs',
                'postcss.config.js',
                'postcss.config.cjs',
                'tailwind.config.js',
                'tailwind.config.cjs',
              ],
            },
          ],
        },
      },
    ],
    env: {
      node: true,
      browser: react,
    },
  };
};<|MERGE_RESOLUTION|>--- conflicted
+++ resolved
@@ -88,47 +88,8 @@
       'plugin:vitest/recommended',
     ],
     rules: {
-<<<<<<< HEAD
-      ...(react ? reactRules : {}),
-      'import/prefer-default-export': 'off',
-      'class-methods-use-this': 'off',
-      'no-template-curly-in-string': 'off',
-      'no-console': 'error',
-      'no-param-reassign': [
-        'error',
-        // allows for use in immer (https://github.com/immerjs/immer/issues/189)
-        { props: true, ignorePropertyModificationsForRegex: ['^draft'] },
-      ],
-      'import/order': [
-        'error',
-        {
-          pathGroups: [
-            { pattern: 'src/**', group: 'external', position: 'after' },
-            { pattern: '@src/**', group: 'external', position: 'after' },
-          ],
-          alphabetize: { order: 'asc' },
-        },
-      ],
-      'import/no-extraneous-dependencies': [
-        'error',
-        {
-          devDependencies: [
-            '**/*.test-helper.ts',
-            '**/*.test.ts',
-            '**/*.stories.ts',
-            '**/*.mdx',
-            'src/tests/**/*.ts',
-            '**/__mocks__/*.ts',
-            '**/setupTests.ts',
-            'vite.config.ts',
-            'tailwind.config.ts',
-          ],
-        },
-      ],
-=======
       // useful for replacing _.omit e.g. const { a, ...rest } = obj
       'no-unused-vars': ['error', { ignoreRestSiblings: true }],
->>>>>>> ea1f8628
     },
     overrides: [
       ...typescriptOverrides,
