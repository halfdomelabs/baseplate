import {
  ParsedProjectDefinition,
  ProjectDefinition,
  ProjectDefinitionContainer,
  createPluginImplementationStore,
  createProjectDefinitionSchemaWithContext,
  fixRefDeletions,
  parseProjectDefinitionWithContext,
  runSchemaMigrations,
  serializeSchema,
} from '@halfdomelabs/project-builder-lib';
import {
  ProjectDefinitionContext,
  SetOrTransformConfig,
  SetProjectDefinitionOptions,
  UseProjectDefinitionResult,
} from '@halfdomelabs/project-builder-lib/web';
import {
  Button,
  ErrorDisplay,
  ErrorableLoader,
} from '@halfdomelabs/ui-components';
import { produce } from 'immer';
import { useEffect, useMemo, useState } from 'react';
import semver from 'semver';
import { ZodError } from 'zod';

import { NewProjectCard } from './NewProjectCard';
import { websocketEvents } from '@src/services/api';
import { useClientVersion } from 'src/hooks/useClientVersion';
import { useProjects } from 'src/hooks/useProjects';
import { useRemoteProjectDefinition } from 'src/hooks/useRemoteProjectDefinition';
import { useToast } from 'src/hooks/useToast';
import { formatError } from 'src/services/error-formatter';
import { logError } from 'src/services/error-logger';
import { logger } from 'src/services/logger';
import {
  RefDeleteError,
  UserVisibleError,
  formatZodError,
} from 'src/utils/error';
import { prettyStableStringify } from 'src/utils/json';

interface ProjectDefinitionGateProps {
  children?: React.ReactNode;
}

export function ProjectDefinitionGate({
  children,
}: ProjectDefinitionGateProps): JSX.Element {
  const {
    value: remoteConfig,
    loaded,
    error,
    saveValue: saveRemoteConfig,
    projectId,
    externalChangeCounter,
    downloadConfig,
    schemaParserContext,
  } = useRemoteProjectDefinition();
  const { projects, resetCurrentProjectId } = useProjects();
  const { version: cliVersion, refreshVersion } = useClientVersion();
  const toast = useToast();

  const selectedProject = projects.find((p) => p.id === projectId);

  // refresh version when we reconnect to websocket client
  useEffect(
    () =>
      websocketEvents.on('open', () => {
        refreshVersion().catch((err) => logError(err));
      }),
    [refreshVersion],
  );

  const [savedConfig, setSavedConfig] = useState<{
    project: ParsedProjectDefinition;
    definitionContainer: ProjectDefinitionContainer;
    externalChangeCounter: number;
    projectId: string;
  } | null>(null);

  const loadData = useMemo(():
    | {
        status: 'loaded';
        parsedProject: ParsedProjectDefinition;
        definitionContainer: ProjectDefinitionContainer;
      }
    | { status: 'error'; configError: unknown }
    | { status: 'loading' } => {
    if (!remoteConfig || !projectId || !loaded || !schemaParserContext) {
      return { status: 'loading' };
    }
    if (
      externalChangeCounter === savedConfig?.externalChangeCounter &&
      projectId === savedConfig?.projectId
    ) {
      return {
        status: 'loaded',
        parsedProject: savedConfig.project,
        definitionContainer: savedConfig.definitionContainer,
      };
    }
    try {
      const projectDefinition = JSON.parse(remoteConfig) as ProjectDefinition;
      // migrate config
      const { newConfig: migratedProjectDefinition, appliedMigrations } =
        runSchemaMigrations(projectDefinition);
      if (appliedMigrations.length) {
        logger.log(
          `Applied migrations:\n${appliedMigrations
            .map((m) => `${m.version}: ${m.description}`)
            .join('\n')}`,
        );
      }
      // validate config
      const definitionContainer =
        ProjectDefinitionContainer.fromSerializedConfig(
          migratedProjectDefinition,
          schemaParserContext,
        );
      const project = new ParsedProjectDefinition(definitionContainer);
      // only save config if project is initialized
      if (projectDefinition.isInitialized) {
        setSavedConfig({
          project,
          externalChangeCounter,
          projectId,
          definitionContainer,
        });
      }
      return { status: 'loaded', parsedProject: project, definitionContainer };
    } catch (err) {
      if (err instanceof SyntaxError) {
        return {
          status: 'error',
          configError: new UserVisibleError(
            'The project configuration is not a valid JSON file. Please check the file and try again.',
          ),
        };
      }
      if (err instanceof ZodError) {
        return {
          status: 'error',
          configError: new UserVisibleError(
            `The project configuration is not valid: ${formatZodError(err)}`,
          ),
        };
      }
      logError(err);
      return { status: 'error', configError: err };
    }
<<<<<<< HEAD
  }, [
    remoteConfig,
    externalChangeCounter,
    projectId,
    loaded,
    schemaParserContext,
  ]);
=======
  }, [savedConfig, remoteConfig, externalChangeCounter, projectId, loaded]);
>>>>>>> 52f71fcd

  const result: UseProjectDefinitionResult | undefined = useMemo(() => {
    if (loadData.status !== 'loaded' || !projectId || !schemaParserContext) {
      return undefined;
    }
    function setConfig(
      newConfig: SetOrTransformConfig,
      { fixReferences }: SetProjectDefinitionOptions = {},
    ): void {
      if (loadData.status !== 'loaded' || !projectId || !schemaParserContext) {
        throw new Error(
          'Cannot set config when project config is not yet loaded',
        );
      }

      const oldProjectDefinition = loadData.definitionContainer.definition;
      const newProjectDefinition =
        typeof newConfig === 'function'
          ? produce(oldProjectDefinition, newConfig)
          : newConfig;

      const projectDefinitionSchemaWithContext =
        createProjectDefinitionSchemaWithContext(
          newProjectDefinition,
          schemaParserContext,
        );

      let validatedProjectDefinition = parseProjectDefinitionWithContext(
        newProjectDefinition,
        schemaParserContext,
      );

      if (fixReferences) {
        const result = fixRefDeletions(
          projectDefinitionSchemaWithContext,
          validatedProjectDefinition,
        );
        if (result.type === 'failure') {
          throw new RefDeleteError(result.issues);
        }
        validatedProjectDefinition = result.value;
      }

      const parsedConfig = new ParsedProjectDefinition(
        ProjectDefinitionContainer.fromDefinition(
          validatedProjectDefinition,
          schemaParserContext,
        ),
      );
      parsedConfig.projectDefinition.cliVersion = cliVersion;

      const exportedProjectDefinition =
        parsedConfig.exportToProjectDefinition();
      const definitionContainer = ProjectDefinitionContainer.fromDefinition(
        exportedProjectDefinition,
        schemaParserContext,
      );

      saveRemoteConfig(
        prettyStableStringify(definitionContainer.toSerializedConfig()),
      );
      setSavedConfig({
        project: parsedConfig,
        externalChangeCounter,
        projectId,
        definitionContainer,
      });
    }

    const pluginContainer = createPluginImplementationStore(
      schemaParserContext.pluginStore,
      loadData.definitionContainer.definition,
    );

    return {
      definition: loadData.definitionContainer.definition,
      parsedProject: loadData.parsedProject,
      definitionContainer: loadData.definitionContainer,
      externalChangeCounter,
      setConfigAndFixReferences: (config) => {
        setConfig(config, { fixReferences: true });
      },
      setConfig,
      pluginContainer,
      schemaParserContext,
    };
  }, [
    loadData,
    saveRemoteConfig,
    cliVersion,
    externalChangeCounter,
    projectId,
    schemaParserContext,
  ]);

  const compositeError =
    error ?? (loadData.status === 'error' ? loadData.configError : undefined);

  if (!loaded || compositeError) {
    return (
      <ErrorableLoader
        error={
          compositeError &&
          formatError(
            compositeError,
            `We could not load the project config (${
              selectedProject?.directory ?? 'unknown'
            }).`,
          )
        }
        header="Failed to load project config"
        actions={
          <div className="flex flex-col space-y-4">
            <Button
              onClick={() => downloadConfig().catch((err) => logError(err))}
            >
              Try Again
            </Button>
            {projects.length > 1 && (
              <Button
                variant="secondary"
                onClick={() => resetCurrentProjectId()}
              >
                Switch Project
              </Button>
            )}
          </div>
        }
      />
    );
  }

  if (!result?.parsedProject.projectDefinition.isInitialized) {
    return (
      <div className="flex h-full items-center justify-center">
        <NewProjectCard
          existingProject={result?.parsedProject.projectDefinition}
          saveProject={(data) => {
            if (!schemaParserContext) {
              return;
            }
            const oldProjectDefinition =
              result?.parsedProject.exportToProjectDefinition() ?? {};
            const newProjectDefinition = {
              ...oldProjectDefinition,
              ...data,
              isInitialized: true,
            };
            const projectDefinitionSchemaWithContext =
              createProjectDefinitionSchemaWithContext(
                newProjectDefinition,
                schemaParserContext,
              );
            saveRemoteConfig(
              prettyStableStringify(
                serializeSchema(
                  projectDefinitionSchemaWithContext,
                  newProjectDefinition as ProjectDefinition,
                ),
              ),
              undefined,
              () => {
                toast.success('Successfully created project!');
              },
            );
          }}
        />
      </div>
    );
  }

  if (
    result.definition.cliVersion &&
    cliVersion &&
    cliVersion !== 'preview' &&
    semver.gt(result.definition.cliVersion, cliVersion)
  ) {
    return (
      <ErrorDisplay
        header="Upgrade your Baseplate client"
        actions={
          <div className="flex flex-col space-y-4">
            <Button onClick={() => window.location.reload()}>
              Refresh Page
            </Button>
            {projects.length > 1 && (
              <Button
                variant="secondary"
                onClick={() => resetCurrentProjectId()}
              >
                Switch Project
              </Button>
            )}
          </div>
        }
        error={
          <>
            This project requires a newer version of the client (
            {result.definition.cliVersion}). Please upgrade your client by
            running <strong>pnpm install</strong>.
          </>
        }
      />
    );
  }

  return (
    <ProjectDefinitionContext.Provider value={result}>
      {children}
    </ProjectDefinitionContext.Provider>
  );
}<|MERGE_RESOLUTION|>--- conflicted
+++ resolved
@@ -150,17 +150,14 @@
       logError(err);
       return { status: 'error', configError: err };
     }
-<<<<<<< HEAD
   }, [
+    savedConfig,
     remoteConfig,
     externalChangeCounter,
     projectId,
     loaded,
     schemaParserContext,
   ]);
-=======
-  }, [savedConfig, remoteConfig, externalChangeCounter, projectId, loaded]);
->>>>>>> 52f71fcd
 
   const result: UseProjectDefinitionResult | undefined = useMemo(() => {
     if (loadData.status !== 'loaded' || !projectId || !schemaParserContext) {
