--- conflicted
+++ resolved
@@ -45,27 +45,9 @@
         </Link>
         <div className="space-y-4">
           <SidebarNavigationIcon to="/" icon={MdHome} label="Home" end />
-<<<<<<< HEAD
-          <SidebarNavigationIcon to="/apps" icon={MdApps} label="Apps" />
-          <SidebarNavigationIcon to="/data" icon={HiDatabase} label="Data" />
-          <SidebarNavigationIcon
-            to="/features"
-            icon={HiCollection}
-            label="Features"
-          />
-          <SidebarNavigationIcon
-            to="/plugins"
-            icon={MdWidgets}
-            label="Plugins"
-          />
-=======
           <div className="space-y-2">
             <SidebarNavigationIcon to="/apps" icon={MdApps} label="Apps" />
-            <SidebarNavigationIcon
-              to="/models"
-              icon={HiDatabase}
-              label="Models"
-            />
+            <SidebarNavigationIcon to="/data" icon={HiDatabase} label="Data" />
             <SidebarNavigationIcon
               to="/features"
               icon={HiCollection}
@@ -77,7 +59,6 @@
               label="Plugins"
             />
           </div>
->>>>>>> 95105c3f
         </div>
       </div>
       <div className="space-y-3">
