--- conflicted
+++ resolved
@@ -44,13 +44,8 @@
         {modelsActive ? <ModelsSidebarList /> : null}
         {enumsActive ? <EnumsSidebarList /> : null}
       </SidebarLayout.Sidebar>
-<<<<<<< HEAD
-      <div className="relative size-full pb-[65px]">
-        <SidebarLayout.Content className="h-full p-6">
-=======
       <SidebarLayout.Content className="h-[calc(100vh-var(--topbar-height)-1px)]">
         <ErrorBoundary>
->>>>>>> b894bc12
           <Outlet />
         </ErrorBoundary>
       </SidebarLayout.Content>
