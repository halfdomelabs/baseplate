import {
  EnumUtils,
  modelEnumEntityType,
} from '@halfdomelabs/project-builder-lib';
import { useProjectDefinition } from '@halfdomelabs/project-builder-lib/web';
<<<<<<< HEAD
import { useBlockDirtyFormNavigate } from '@halfdomelabs/project-builder-lib/web';
import { Button, SwitchField } from '@halfdomelabs/ui-components';
import { Separator } from '@halfdomelabs/ui-components';
import { HiOutlineTrash } from 'react-icons/hi';
import { useParams } from 'react-router-dom';

import EnumEditForm from './EnumEditForm';
import { EditableTitle } from '../../EditableTitle';
import { useEnumForm } from '../hooks/useEnumForm';
import { useStatus } from '@src/hooks/useStatus';
import { Alert } from 'src/components';
=======
import { useParams } from 'react-router-dom';

import EnumEditForm from './EnumEditForm';
import { EnumHeaderBar } from './EnumHeaderBar';
import { NotFoundCard } from 'src/components';
>>>>>>> b894bc12

function EnumEditPage(): JSX.Element {
  const { uid } = useParams<'uid'>();
<<<<<<< HEAD
  const { form, submitHandler, handleDelete } = useEnumForm({ setError, uid });
  const { control, formState, reset } = form;
  const id = uid ? modelEnumEntityType.fromUid(uid) : undefined;
  const { parsedProject } = useProjectDefinition();
  const enumBlock = parsedProject.getEnums().find((m) => m.id === id);
=======
  const { definition } = useProjectDefinition();
>>>>>>> b894bc12

  const id = modelEnumEntityType.fromUid(uid);

<<<<<<< HEAD
  if (!enumBlock || !id) {
    return <Alert type="error">Unable to find enum {id}</Alert>;
  }

  return (
    <div className="space-y-6" key={id}>
      <div className="flex flex-row items-center space-x-8">
        <h1>
          <EditableTitle.Controller name="name" control={control} />
        </h1>
        <div className="flex-1" />
        <SwitchField.Controller
          control={control}
          name="isExposed"
          label="Is Exposed?"
        />
        <Button
          variant="outline"
          onClick={handleDelete}
          size="icon"
          className="hover:text-red-600"
        >
          <Button.Icon icon={HiOutlineTrash} />
        </Button>
      </div>
      <Separator />
      <Alert.WithStatus status={status} />
      <EnumEditForm onSubmit={submitHandler} form={form} />
=======
  const enumDefinition = EnumUtils.byId(definition, id ?? '');

  if (!enumDefinition) {
    return <NotFoundCard />;
  }

  return (
    <div
      className="relative flex h-full flex-1 flex-col overflow-hidden"
      key={id}
    >
      <div className="border-b py-4">
        <EnumHeaderBar enumDefinition={enumDefinition} className="max-w-3xl" />
      </div>
      <div
        className="mb-[var(--action-bar-height)] max-w-3xl flex-1 overflow-y-auto"
        style={
          {
            '--action-bar-height': '65px',
          } as React.CSSProperties
        }
      >
        <EnumEditForm />
      </div>
>>>>>>> b894bc12
    </div>
  );
}

export default EnumEditPage;<|MERGE_RESOLUTION|>--- conflicted
+++ resolved
@@ -3,70 +3,18 @@
   modelEnumEntityType,
 } from '@halfdomelabs/project-builder-lib';
 import { useProjectDefinition } from '@halfdomelabs/project-builder-lib/web';
-<<<<<<< HEAD
-import { useBlockDirtyFormNavigate } from '@halfdomelabs/project-builder-lib/web';
-import { Button, SwitchField } from '@halfdomelabs/ui-components';
-import { Separator } from '@halfdomelabs/ui-components';
-import { HiOutlineTrash } from 'react-icons/hi';
-import { useParams } from 'react-router-dom';
-
-import EnumEditForm from './EnumEditForm';
-import { EditableTitle } from '../../EditableTitle';
-import { useEnumForm } from '../hooks/useEnumForm';
-import { useStatus } from '@src/hooks/useStatus';
-import { Alert } from 'src/components';
-=======
 import { useParams } from 'react-router-dom';
 
 import EnumEditForm from './EnumEditForm';
 import { EnumHeaderBar } from './EnumHeaderBar';
 import { NotFoundCard } from 'src/components';
->>>>>>> b894bc12
 
 function EnumEditPage(): JSX.Element {
   const { uid } = useParams<'uid'>();
-<<<<<<< HEAD
-  const { form, submitHandler, handleDelete } = useEnumForm({ setError, uid });
-  const { control, formState, reset } = form;
-  const id = uid ? modelEnumEntityType.fromUid(uid) : undefined;
-  const { parsedProject } = useProjectDefinition();
-  const enumBlock = parsedProject.getEnums().find((m) => m.id === id);
-=======
   const { definition } = useProjectDefinition();
->>>>>>> b894bc12
 
   const id = modelEnumEntityType.fromUid(uid);
 
-<<<<<<< HEAD
-  if (!enumBlock || !id) {
-    return <Alert type="error">Unable to find enum {id}</Alert>;
-  }
-
-  return (
-    <div className="space-y-6" key={id}>
-      <div className="flex flex-row items-center space-x-8">
-        <h1>
-          <EditableTitle.Controller name="name" control={control} />
-        </h1>
-        <div className="flex-1" />
-        <SwitchField.Controller
-          control={control}
-          name="isExposed"
-          label="Is Exposed?"
-        />
-        <Button
-          variant="outline"
-          onClick={handleDelete}
-          size="icon"
-          className="hover:text-red-600"
-        >
-          <Button.Icon icon={HiOutlineTrash} />
-        </Button>
-      </div>
-      <Separator />
-      <Alert.WithStatus status={status} />
-      <EnumEditForm onSubmit={submitHandler} form={form} />
-=======
   const enumDefinition = EnumUtils.byId(definition, id ?? '');
 
   if (!enumDefinition) {
@@ -91,7 +39,6 @@
       >
         <EnumEditForm />
       </div>
->>>>>>> b894bc12
     </div>
   );
 }
