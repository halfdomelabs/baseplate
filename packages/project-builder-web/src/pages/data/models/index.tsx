import type { RouteObject } from 'react-router-dom';

<<<<<<< HEAD
=======
import ModelListPage from './ModelList.page';
import { ModelEditRoutes } from './edit/_routes';
>>>>>>> 1e48b3c2
import { NotFoundRoute } from '@src/pages/NotFound.page';
import { createRouteCrumb } from '@src/types/routes';

import { ModelEditRoutes } from './edit';
import ModelListPage from './ModelList.page';

export const ModelRoutes: RouteObject = {
  path: 'models/*',
  handle: {
    crumb: createRouteCrumb({ label: 'Models', url: '/data/models' }),
  },
  children: [
    { index: true, element: <ModelListPage /> },
    ModelEditRoutes,
    NotFoundRoute,
  ],
};<|MERGE_RESOLUTION|>--- conflicted
+++ resolved
@@ -1,14 +1,9 @@
 import type { RouteObject } from 'react-router-dom';
 
-<<<<<<< HEAD
-=======
-import ModelListPage from './ModelList.page';
-import { ModelEditRoutes } from './edit/_routes';
->>>>>>> 1e48b3c2
 import { NotFoundRoute } from '@src/pages/NotFound.page';
 import { createRouteCrumb } from '@src/types/routes';
 
-import { ModelEditRoutes } from './edit';
+import { ModelEditRoutes } from './edit/_routes';
 import ModelListPage from './ModelList.page';
 
 export const ModelRoutes: RouteObject = {
