--- conflicted
+++ resolved
@@ -5,21 +5,15 @@
 import { ModelRelationsForm } from './ModelRelationsForm';
 import ModelUniqueConstraintsField from './ModelUniqueConstraintsField';
 import { ModelFieldsForm } from './fields/ModelFieldsForm';
-<<<<<<< HEAD
+import ModelFormActionBar from '../ModelFormActionBar';
 import { EditedModelContextProvider } from '../hooks/useEditedModelConfig';
 import { useModelForm } from '../hooks/useModelForm';
 import { Alert, Button } from 'src/components';
-=======
-import ModelFormActionBar from '../ModelFormActionBar';
-import { useModelForm } from '../hooks/useModelForm';
-import { Alert, LinkButton } from 'src/components';
->>>>>>> e1091945
 import { useProjectConfig } from 'src/hooks/useProjectConfig';
 import { useStatus } from 'src/hooks/useStatus';
 
 function ModelEditModelPage(): JSX.Element {
   const { status, setError } = useStatus();
-<<<<<<< HEAD
   const { form, onFormSubmit, fixControlledReferences, defaultValues } =
     useModelForm({
       setError,
@@ -30,18 +24,6 @@
       ],
     });
   const { control, handleSubmit, watch } = form;
-=======
-  const { form, onFormSubmit, fixControlledReferences } = useModelForm({
-    setError,
-    controlledReferences: [
-      'modelPrimaryKey',
-      'modelLocalRelation',
-      'modelUniqueConstraint',
-    ],
-  });
-
-  const { control, handleSubmit } = form;
->>>>>>> e1091945
 
   const { parsedProject } = useProjectConfig();
 
@@ -51,11 +33,7 @@
     : undefined;
 
   return (
-<<<<<<< HEAD
     <EditedModelContextProvider initialModel={defaultValues} watch={watch}>
-=======
-    <>
->>>>>>> e1091945
       <form
         onSubmit={handleSubmit(onFormSubmit)}
         className="min-w-[700px] max-w-6xl space-y-4"
@@ -68,7 +46,6 @@
           fixReferences={fixControlledReferences}
           originalModel={originalModel}
         />
-<<<<<<< HEAD
         <ModelRelationsForm control={control} originalModel={originalModel} />
         <ModelPrimaryKeyForm formProps={form} />
         <ModelUniqueConstraintsField formProps={form} />
@@ -76,49 +53,8 @@
           <Button type="submit">Save</Button>
         </div>
       </form>
+      <ModelFormActionBar form={form} />
     </EditedModelContextProvider>
-=======
-        <div>
-          <h2>Relations</h2>
-          <div className="text-xs text-muted-foreground">
-            You can modify the relations individually if you have more complex
-            relations, e.g. relations over more than one field
-          </div>
-        </div>
-        {relationFields.map((field, i) => (
-          <div key={field.uid}>
-            <div className="flex flex-row space-x-4">
-              <ModelRelationForm
-                formProps={form}
-                idx={i}
-                field={field}
-                onRemove={removeRelation}
-                originalModel={originalModel}
-              />
-            </div>
-          </div>
-        ))}
-        <LinkButton
-          onClick={() =>
-            appendRelation({
-              uid: randomUid(),
-              name: '',
-              references: [{ local: '', foreign: '' }],
-              modelName: '',
-              onDelete: 'Cascade',
-              onUpdate: 'Restrict',
-              foreignRelationName: '',
-            })
-          }
-        >
-          Add Relation
-        </LinkButton>
-        <ModelPrimaryKeyForm formProps={form} />
-        <ModelUniqueConstraintsField formProps={form} />
-      </form>
-      <ModelFormActionBar form={form} />
-    </>
->>>>>>> e1091945
   );
 }
 
