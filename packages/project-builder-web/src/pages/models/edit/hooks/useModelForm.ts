--- conflicted
+++ resolved
@@ -182,9 +182,6 @@
     onFormSubmit,
     originalModel: model,
     fixControlledReferences,
-<<<<<<< HEAD
     defaultValues,
-=======
->>>>>>> e1091945
   };
 }