import type { ThemeConfig } from '@halfdomelabs/project-builder-lib';
import type React from 'react';

import {
  generateDefaultTheme,
  generateThemeColorsFromShade,
  themeSchema,
} from '@halfdomelabs/project-builder-lib';
import {
  useBlockUnsavedChangesNavigate,
  useProjectDefinition,
  useResettableForm,
} from '@halfdomelabs/project-builder-lib/web';
import {
  Alert,
  Button,
  SectionList,
  Tabs,
  toast,
} from '@halfdomelabs/ui-components';
import { zodResolver } from '@hookform/resolvers/zod';
import { useCallback, useMemo, useState } from 'react';
import { MdConstruction } from 'react-icons/md';
import { logAndFormatError } from 'src/services/error-formatter';

import { ThemeColorsEditor } from './components/ThemeColorsEditor';
import { ThemeColorsPreview } from './components/ThemeColorsPreview';
import { ThemePaletteEditor } from './components/ThemePaletteEditor';
<<<<<<< HEAD
=======
import { FormActionBar } from '@src/components';
import { logAndFormatError } from 'src/services/error-formatter';
>>>>>>> 1e48b3c2

export function ThemeBuilderPage(): React.JSX.Element {
  const { definition, setConfigAndFixReferences } = useProjectDefinition();

  const defaultValues = useMemo(
    () => definition.theme ?? generateDefaultTheme(),
    [definition.theme],
  );

  const form = useResettableForm<ThemeConfig>({
    resolver: zodResolver(themeSchema),
    defaultValues,
  });
  const { control, handleSubmit, setValue, getValues, formState, reset } = form;

  const onSubmit = handleSubmit((data) => {
    try {
      setConfigAndFixReferences((draftConfig) => {
        draftConfig.theme = data;
      });
      toast.success('Successfully saved configuration!');
      reset(data);
    } catch (error) {
      toast.error(logAndFormatError(error));
    }
  });

  useBlockUnsavedChangesNavigate(formState, { reset, onSubmit });

  const generateNewThemeColors = useCallback(
    (resetColors?: boolean) => {
      const palettes = getValues('palettes');
      setValue('colors', {
        light: generateThemeColorsFromShade(
          palettes,
          'light',
          resetColors
            ? undefined
            : {
                palettes: defaultValues.palettes,
                config: defaultValues.colors.light,
              },
        ),
        dark: generateThemeColorsFromShade(
          palettes,
          'dark',
          resetColors
            ? undefined
            : {
                palettes: defaultValues.palettes,
                config: defaultValues.colors.dark,
              },
        ),
      });
    },
    [getValues, setValue, defaultValues],
  );

  const handleShadesChange = useCallback(() => {
    generateNewThemeColors();
  }, [generateNewThemeColors]);

  const [themeMode, setThemeMode] = useState<string>('light');

<<<<<<< HEAD
        <h2>Theme Colors</h2>
        <p>Pick the colors for your theme</p>
        <Button
          onClick={() => {
            generateNewThemeColors(true);
          }}
          variant="secondary"
          type="button"
        >
          Reset Colors
        </Button>

        <Tabs defaultValue="light">
          <Tabs.List>
            <Tabs.Trigger value="light">Light</Tabs.Trigger>
            <Tabs.Trigger value="dark">Dark</Tabs.Trigger>
          </Tabs.List>
          <Tabs.Content value="light">
            <ThemeColorEditor
              control={control}
              setValue={setValue}
              mode="light"
            />
          </Tabs.Content>
          <Tabs.Content value="dark">
            <ThemeColorEditor
              control={control}
              setValue={setValue}
              mode="dark"
            />
          </Tabs.Content>
        </Tabs>

        <Button type="submit">Save</Button>

        <h2>CSS Preview</h2>
        <ThemeColorsCssDisplay control={control} />
      </form>
    </div>
=======
  return (
    <form
      className="relative h-full max-h-full pb-[var(--action-bar-height)]"
      onSubmit={onSubmit}
    >
      <div className="flex h-full max-h-full flex-1 flex-col overflow-y-auto px-6">
        <div className="sticky top-0 z-10 space-y-2 border-b bg-background py-6">
          <h1>Theme Builder</h1>
          <p className="max-w-3xl text-muted-foreground">
            The theme of the UI is based off color variables used with{' '}
            <a
              href="https://ui.shadcn.com/docs/theming"
              target="_blank"
              rel="noreferrer"
              className="underline"
            >
              the Shadn UI component library
            </a>
            . We generate the color variables based off the Tailwind color
            palette structure but you can customize them as you wish.
          </p>
        </div>
        <div className="pt-4">
          {/* TODO: check if this should be removed */}
          <Alert className="max-w-fit">
            <MdConstruction />
            <Alert.Title>Work in Progress</Alert.Title>
            <Alert.Description>
              This page is still a work in progress. It is not being used for
              generation at the moment.
            </Alert.Description>
          </Alert>
          <SectionList>
            <SectionList.Section>
              <SectionList.SectionHeader>
                <SectionList.SectionTitle>
                  Theme Palettes
                </SectionList.SectionTitle>
                <SectionList.SectionDescription>
                  Pick the colors for your theme
                </SectionList.SectionDescription>
              </SectionList.SectionHeader>
              <SectionList.SectionContent className="max-w-3xl">
                <Tabs defaultValue="base">
                  <Tabs.List>
                    <Tabs.Trigger value="base">Base</Tabs.Trigger>
                    <Tabs.Trigger value="primary">Primary</Tabs.Trigger>
                  </Tabs.List>
                  <Tabs.Content value="base">
                    <ThemePaletteEditor
                      control={control}
                      getValues={getValues}
                      setValue={setValue}
                      type="base"
                      onShadesChange={handleShadesChange}
                    />
                  </Tabs.Content>
                  <Tabs.Content value="primary">
                    <ThemePaletteEditor
                      control={control}
                      getValues={getValues}
                      setValue={setValue}
                      type="primary"
                      onShadesChange={handleShadesChange}
                    />
                  </Tabs.Content>
                </Tabs>
              </SectionList.SectionContent>
            </SectionList.Section>
            <SectionList.Section>
              <SectionList.SectionHeader>
                <SectionList.SectionTitle>
                  Theme Colors
                </SectionList.SectionTitle>
                <SectionList.SectionDescription>
                  Pick the colors for your theme
                </SectionList.SectionDescription>
                <div className="sticky top-44">
                  <ThemeColorsPreview
                    key={themeMode} // force rerender
                    control={control}
                    mode={themeMode as 'light' | 'dark'}
                  />
                </div>
              </SectionList.SectionHeader>
              <SectionList.SectionContent className="flex flex-col gap-4">
                <Tabs value={themeMode} onValueChange={setThemeMode}>
                  <Tabs.List>
                    <Tabs.Trigger value="light">Light</Tabs.Trigger>
                    <Tabs.Trigger value="dark">Dark</Tabs.Trigger>
                  </Tabs.List>
                  <Tabs.Content value="light">
                    <ThemeColorsEditor
                      control={control}
                      setValue={setValue}
                      mode="light"
                    />
                  </Tabs.Content>
                  <Tabs.Content value="dark">
                    <ThemeColorsEditor
                      control={control}
                      setValue={setValue}
                      mode="dark"
                    />
                  </Tabs.Content>
                </Tabs>
                <Button
                  onClick={() => generateNewThemeColors(true)}
                  variant="outline"
                  size="sm"
                  type="button"
                  className="w-fit"
                >
                  Reset Colors
                </Button>
              </SectionList.SectionContent>
            </SectionList.Section>
          </SectionList>
          {/* TODO: confirm this should be removed */}
          {/* <h2>CSS Preview</h2>
          <ThemeColorsCssDisplay control={control} /> */}
        </div>
      </div>
      <FormActionBar form={form} />
    </form>
>>>>>>> 1e48b3c2
  );
}<|MERGE_RESOLUTION|>--- conflicted
+++ resolved
@@ -23,14 +23,11 @@
 import { MdConstruction } from 'react-icons/md';
 import { logAndFormatError } from 'src/services/error-formatter';
 
+import { FormActionBar } from '@src/components';
+
 import { ThemeColorsEditor } from './components/ThemeColorsEditor';
 import { ThemeColorsPreview } from './components/ThemeColorsPreview';
 import { ThemePaletteEditor } from './components/ThemePaletteEditor';
-<<<<<<< HEAD
-=======
-import { FormActionBar } from '@src/components';
-import { logAndFormatError } from 'src/services/error-formatter';
->>>>>>> 1e48b3c2
 
 export function ThemeBuilderPage(): React.JSX.Element {
   const { definition, setConfigAndFixReferences } = useProjectDefinition();
@@ -95,47 +92,6 @@
 
   const [themeMode, setThemeMode] = useState<string>('light');
 
-<<<<<<< HEAD
-        <h2>Theme Colors</h2>
-        <p>Pick the colors for your theme</p>
-        <Button
-          onClick={() => {
-            generateNewThemeColors(true);
-          }}
-          variant="secondary"
-          type="button"
-        >
-          Reset Colors
-        </Button>
-
-        <Tabs defaultValue="light">
-          <Tabs.List>
-            <Tabs.Trigger value="light">Light</Tabs.Trigger>
-            <Tabs.Trigger value="dark">Dark</Tabs.Trigger>
-          </Tabs.List>
-          <Tabs.Content value="light">
-            <ThemeColorEditor
-              control={control}
-              setValue={setValue}
-              mode="light"
-            />
-          </Tabs.Content>
-          <Tabs.Content value="dark">
-            <ThemeColorEditor
-              control={control}
-              setValue={setValue}
-              mode="dark"
-            />
-          </Tabs.Content>
-        </Tabs>
-
-        <Button type="submit">Save</Button>
-
-        <h2>CSS Preview</h2>
-        <ThemeColorsCssDisplay control={control} />
-      </form>
-    </div>
-=======
   return (
     <form
       className="relative h-full max-h-full pb-[var(--action-bar-height)]"
@@ -243,7 +199,9 @@
                   </Tabs.Content>
                 </Tabs>
                 <Button
-                  onClick={() => generateNewThemeColors(true)}
+                  onClick={() => {
+                    generateNewThemeColors(true);
+                  }}
                   variant="outline"
                   size="sm"
                   type="button"
@@ -261,6 +219,5 @@
       </div>
       <FormActionBar form={form} />
     </form>
->>>>>>> 1e48b3c2
   );
 }