import type { SyncMetadata } from '@halfdomelabs/project-builder-server';

import { IS_PREVIEW } from '../config';
import { trpc } from '../trpc';
import { createProjectNotFoundHandler } from './errors';

/**
 * Starts a sync operation for a project.
 *
 * @param id - The ID of the project to sync.
 * @param payload - The payload to sync.
 */
export async function startSync(id: string): Promise<void> {
  if (IS_PREVIEW) {
    return;
  }
  await trpc.sync.startSync
    .mutate({ id })
    .catch(createProjectNotFoundHandler(id));
}

export async function getSyncMetadata(id: string): Promise<SyncMetadata> {
  if (IS_PREVIEW) {
    return {
<<<<<<< HEAD
      status: 'success',
      projectJsonHash: '123',
=======
      status: 'in-progress',
>>>>>>> 7b0929c0
      startedAt: new Date().toISOString(),
      packages: {
        ['app:NmEolDU3Iggt']: {
          status: 'not-synced',
          path: 'packages/admin',
          name: 'admin',
          order: 0,
        },
      },
    };
  }
  return trpc.sync.getSyncMetadata
    .query({ id })
    .catch(createProjectNotFoundHandler(id));
}

export async function cancelSync(id: string): Promise<void> {
  if (IS_PREVIEW) {
    return;
  }
  await trpc.sync.cancelSync
    .mutate({ id })
    .catch(createProjectNotFoundHandler(id));
}<|MERGE_RESOLUTION|>--- conflicted
+++ resolved
@@ -22,12 +22,7 @@
 export async function getSyncMetadata(id: string): Promise<SyncMetadata> {
   if (IS_PREVIEW) {
     return {
-<<<<<<< HEAD
       status: 'success',
-      projectJsonHash: '123',
-=======
-      status: 'in-progress',
->>>>>>> 7b0929c0
       startedAt: new Date().toISOString(),
       packages: {
         ['app:NmEolDU3Iggt']: {
