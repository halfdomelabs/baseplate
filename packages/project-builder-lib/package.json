{
  "name": "@halfdomelabs/project-builder-lib",
  "version": "0.8.9",
  "description": "Library for Project Builder using Baseplate generators",
  "homepage": "https://www.halfdomelabs.com/",
  "repository": {
    "type": "git",
    "url": "https://github.com/halfdomelabs/baseplate",
    "directory": "packages/project-builder-lib"
  },
  "license": "SEE LICENSE IN LICENSE",
  "author": "Half Dome Labs LLC",
  "sideEffects": false,
  "type": "module",
  "exports": {
    ".": "./dist/index.js",
    "./web": "./dist/web/index.js",
    "./plugin-tools": "./dist/plugin-tools/index.js"
  },
  "main": "dist/index.js",
  "files": [
    "LICENSE",
    "dist/**/*",
    "CHANGELOG"
  ],
  "scripts": {
    "build": "tsc -p tsconfig.build.json && tsc-alias",
    "clean": "rm -rf ./dist",
    "lint": "eslint --ext .ts,.tsx,.js,.jsx ./",
    "prettier:check": "prettier --check .",
    "prettier:write": "prettier -w .",
    "test": "vitest",
    "test:coverage": "vitest run --coverage",
    "typecheck": "tsc --noEmit",
    "watch": "concurrently pnpm:watch:*",
    "watch:tsc": "tsc -p tsconfig.build.json --preserveWatchOutput -w",
    "watch:tsc-alias": "tsc-alias -w"
  },
  "dependencies": {
    "@halfdomelabs/sync": "workspace:*",
    "@halfdomelabs/ui-components": "workspace:*",
    "clsx": "2.1.1",
    "culori": "^4.0.1",
    "es-toolkit": "1.18.0",
    "globby": "^14.0.2",
<<<<<<< HEAD
    "immer": "10.0.3",
    "inflection": "2.0.1",
=======
    "immer": "10.1.1",
    "inflection": "3.0.0",
>>>>>>> 8cb0ef35
    "lodash": "^4.17.21",
    "nanoid": "5.0.3",
    "ramda": "^0.28.0",
    "react": "18.3.1",
    "react-hook-form": "7.51.3",
    "sort-keys": "^5.1.0",
    "tiny-invariant": "1.3.1",
    "toposort": "^2.0.2",
    "zod": "3.23.8",
    "zustand": "4.4.6"
  },
  "devDependencies": {
    "@halfdomelabs/tools": "workspace:*",
    "@types/culori": "^2.1.1",
    "@types/lodash": "4.17.7",
    "@types/node": "^20.0.0",
    "@types/ramda": "^0.29.3",
    "@types/react": "18.3.3",
    "@types/toposort": "^2.0.3",
    "concurrently": "9.0.1",
    "tsc-alias": "1.8.10",
    "typescript": "catalog:",
    "vitest": "2.0.3"
  },
  "engines": {
    "node": "^20.0.0"
  },
  "volta": {
    "extends": "../../package.json"
  },
  "publishConfig": {
    "access": "restricted"
  }
}<|MERGE_RESOLUTION|>--- conflicted
+++ resolved
@@ -43,13 +43,8 @@
     "culori": "^4.0.1",
     "es-toolkit": "1.18.0",
     "globby": "^14.0.2",
-<<<<<<< HEAD
-    "immer": "10.0.3",
-    "inflection": "2.0.1",
-=======
     "immer": "10.1.1",
     "inflection": "3.0.0",
->>>>>>> 8cb0ef35
     "lodash": "^4.17.21",
     "nanoid": "5.0.3",
     "ramda": "^0.28.0",
